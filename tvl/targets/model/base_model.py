--- conflicted
+++ resolved
@@ -205,28 +205,6 @@
         Returns:
             the configuration dumped as a dict
         """
-<<<<<<< HEAD
-        return dict(
-            r_config=self.r_config.to_dict(),
-            r_ecc_keys=self.r_ecc_keys.to_dict(),
-            r_user_data=self.r_user_data.to_dict(),
-            r_mcounters=self.r_mcounters.to_dict(),
-            r_macandd_data=self.r_macandd_data.to_dict(),
-            i_config=self.i_config.to_dict(),
-            i_pairing_keys=self.i_pairing_keys.to_dict(),
-            s_t_priv=self.s_t_priv,
-            s_t_pub=self.s_t_pub,
-            x509_certificate=self.x509_certificate,
-            chip_id=self.chip_id,
-            riscv_fw_version=self.riscv_fw_version,
-            spect_fw_version=self.spect_fw_version,
-            serial_code=self.serial_code,
-            activate_encryption=self.activate_encryption,
-            debug_random_value=self.trng2.debug_random_value,
-            init_byte=self.spi_fsm.init_byte,
-            busy_iter=self.spi_fsm.busy_iter,
-        )
-=======
         return {
             "r_config": self.r_config.to_dict(),
             "r_ecc_keys": self.r_ecc_keys.to_dict(),
@@ -245,7 +223,6 @@
             "init_byte": self.spi_fsm.init_byte,
             "busy_iter": self.spi_fsm.busy_iter,
         }
->>>>>>> 069dde7d
 
     @classmethod
     def from_dict(cls, __mapping: Mapping[str, Any], /) -> Self:
