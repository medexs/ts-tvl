--- conflicted
+++ resolved
@@ -55,16 +55,11 @@
 )
 from ...constants import L3ResultFieldEnum
 from .configuration_object_impl import ConfigObjectRegisterAddressEnum
-<<<<<<< HEAD
-from .exceptions import L3ProcessingError, L3ProcessingErrorFail
-=======
 from .exceptions import (
     L3ProcessingError,
     L3ProcessingErrorFail,
-    L3ProcessingErrorInvalidCmd,
     L3ProcessingErrorUnauthorized,
 )
->>>>>>> 165eb464
 from .internal.ecc_keys import (
     KEY_SIZE,
     CurveMismatchError,
